--- conflicted
+++ resolved
@@ -12,11 +12,7 @@
 // Per https://zips.z.cash/zip-0200
 // Shut down nodes running this version of code, 16 weeks' worth of blocks after the estimated
 // release block height. A warning is shown during the 14 days' worth of blocks prior to shut down.
-<<<<<<< HEAD
-static const int APPROX_RELEASE_HEIGHT = 1983000;
-=======
 static const int APPROX_RELEASE_HEIGHT = 1992000;
->>>>>>> dbb15bea
 static const int RELEASE_TO_DEPRECATION_WEEKS = 16;
 static const int EXPECTED_BLOCKS_PER_HOUR = 3600 / Consensus::POST_BLOSSOM_POW_TARGET_SPACING;
 static_assert(EXPECTED_BLOCKS_PER_HOUR == 48, "The value of Consensus::POST_BLOSSOM_POW_TARGET_SPACING was chosen such that this assertion holds.");
