--- conflicted
+++ resolved
@@ -632,35 +632,8 @@
     return haveSufficientFunds();
 }
 
-<<<<<<< HEAD
-/**
- * Compute a dust threshold based upon a standard p2pkh txout.
- */
-CAmount DefaultDustThreshold(const CFeeRate& minRelayTxFee) {
-    // Use the all-zeros seed, we're only constructing a key in order
-    // to get a txout from which we can obtain the dust threshold.
-    // Master key generation results in a compressed key.
-    RawHDSeed seed(64, 0x00);
-    CKey secret = CExtKey::Master(seed.data(), 64).key;
-    CScript scriptPubKey = GetScriptForDestination(secret.GetPubKey().GetID());
-    CTxOut txout(CAmount(1), scriptPubKey);
-    return txout.GetDustThreshold(minRelayTxFee);
-}
-
-bool AsyncRPCOperation_sendmany::load_inputs(TxValues& txValues) {
-    // If from address is a taddr, select UTXOs to spend
-    CAmount selectedUTXOAmount = 0;
-
-    // Get dust threshold
-    CAmount dustThreshold = DefaultDustThreshold(minRelayTxFee);
-    CAmount dustChange = -1;
-
-    std::vector<COutput> selectedTInputs;
-    for (const COutput& out : t_inputs_) {
-=======
 bool SpendableInputs::HasTransparentCoinbase() const {
     for (const auto& out : utxos) {
->>>>>>> 423489c5
         if (out.fIsCoinbase) {
             return true;
         }
@@ -706,8 +679,7 @@
  * Compute a dust threshold based upon a standard p2pkh txout.
  */
 CAmount AsyncRPCOperation_sendmany::DefaultDustThreshold() {
-    CKey secret;
-    secret.MakeNewKey(true);
+    CKey secret{CKey::TestOnlyRandomKey(true)};
     CScript scriptPubKey = GetScriptForDestination(secret.GetPubKey().GetID());
     CTxOut txout(CAmount(1), scriptPubKey);
     // TODO: use a local for minRelayTxFee rather than a global
