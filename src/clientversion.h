--- conflicted
+++ resolved
@@ -17,11 +17,7 @@
 //! These need to be macros, as clientversion.cpp's and bitcoin*-res.rc's voodoo requires it
 #define CLIENT_VERSION_MAJOR 5
 #define CLIENT_VERSION_MINOR 4
-<<<<<<< HEAD
-#define CLIENT_VERSION_REVISION 1
-=======
 #define CLIENT_VERSION_REVISION 2
->>>>>>> b1fd336f
 #define CLIENT_VERSION_BUILD 50
 
 //! Set to true for release, false for prerelease or test build
