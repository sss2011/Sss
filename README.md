--- conflicted
+++ resolved
@@ -28,10 +28,5 @@
 License
 -------
 
-<<<<<<< HEAD
-Zcash Core is released under the terms of the MIT license. See [COPYING](COPYING) for more
-information or see http://opensource.org/licenses/MIT.
-=======
 Zcash is released under the terms of the MIT license. See [COPYING](COPYING) for more
 information or see http://opensource.org/licenses/MIT.
->>>>>>> c2ec2f53
